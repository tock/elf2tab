use std::fmt::Write as fmtwrite;
use std::fs;
use std::io;
use std::io::{Seek, Write};
use structopt::StructOpt;

use elf2tab::cmdline;
use elf2tab::convert;

fn main() {
    let opt = cmdline::Opt::from_args();

    // Get app name from command line arguments or use empty string as default.
    let package_name = opt
        .package_name
        .as_ref()
        .map_or("", |package_name| package_name.as_str());

    // If kernel_major is set, the app requires kernel ^kernel_major.0 (>=
    // kernel_major.0, < (kernel_major+1).0) Optionally, kernel_minor can be
    // set, making the app require ^kernel_major.kernel_minor (>=
    // kernel_major.kernel_minor, < (kernel_major+1).0).
    let minimum_tock_kernel_version = match opt.kernel_major {
        Some(major) => Some((major, opt.kernel_minor.unwrap_or(0))),
        None => None,
    };

    // Create the metadata.toml file needed for the TAB file.
    let mut metadata_toml = String::new();
    // TAB version is currently "1". This defines the general format, but
    // key-value pairs can be added (or removed) and still be version 1.
    writeln!(&mut metadata_toml, "tab-version = 1").unwrap();
    // Name is always set by elf2tab (even if it is empty).
    writeln!(&mut metadata_toml, "name = \"{}\"", package_name).unwrap();
    // Include "minimum-tock-kernel-version" key if a necessary kernel version
    // was specified.
    minimum_tock_kernel_version.map(|(major, minor)| {
        writeln!(
            &mut metadata_toml,
            "minimum-tock-kernel-version = \"{}.{}\"",
            major, minor
        )
        .unwrap();
    });
    // Include "only-for-boards" key if specific boards were specified.
    opt.supported_boards.as_ref().map(|supported_boards| {
        writeln!(
            &mut metadata_toml,
            "only-for-boards = \"{}\"",
            supported_boards.as_str()
        )
        .unwrap();
    });
    // Add build-date metadata unless a deterministic build is desired.
    if !opt.deterministic {
        let build_date = chrono::Utc::now().to_rfc3339_opts(chrono::SecondsFormat::Secs, true);
        writeln!(&mut metadata_toml, "build-date = {}", build_date).unwrap();
    }

    // Start creating a tar archive which will be the .tab file.
    let tab_name = fs::File::create(&opt.output).expect("Could not create the output file.");
    let mut tab = tar::Builder::new(tab_name);
    tab.mode(tar::HeaderMode::Deterministic);

    // Add the metadata file without creating a real file on the filesystem.
    let mut header = tar::Header::new_gnu();
    header.set_size(metadata_toml.as_bytes().len() as u64);
    header.set_mode(0o644);
    header.set_cksum();
    tab.append_data(&mut header, "metadata.toml", metadata_toml.as_bytes())
        .unwrap();

    // Iterate all input elfs. Convert them to Tock friendly binaries and then
    // add them to the TAB file.
    for elf_file in opt.input {
        let mut fsfile = fs::File::open(&elf_file.path).expect("Could not open the .elf file.");
        let elffile = elf::File::open_stream(&mut fsfile).expect("Could not open the .elf file.");

        // The TBF will be written to the same place as the ELF, with a .tbf
        // extension.
        let tbf_path = elf_file.path.with_extension("tbf");

        // Get the name of the architecture for the TBF. This will be used to
        // name the TBF in the TAB, as the file name is expected to be
        // `<architecture>.tbf`.
        let architecture = if let Some(ref architecture) = elf_file.architecture {
            // The caller of elf2tab explicitly told us the architecture via
            // command line arguments.
            architecture.clone()
        } else {
            // Otherwise, we must assume that the elf was named as
            // `<architecture>.elf` and use the base name as the architecture.
            elf_file
                .path
                .file_stem()
                .unwrap()
                .to_str()
                .unwrap()
                .to_string()
        };
        // Use the architecture to name the TBF in the TAB.
        let tab_tbf_name = format!("{}.tbf", architecture);

        if opt.output.clone() == tbf_path.clone() {
            panic!(
                "tab file {} and output file {} cannot be the same file",
                opt.output.clone().to_str().unwrap(),
                tbf_path.to_str().unwrap()
            );
        }

        // Get output file as both read/write for creating the binary and
        // adding it to the TAB tar file.
        let mut outfile: fs::File = fs::OpenOptions::new()
            .read(true)
            .write(true)
            .create(true)
            .truncate(true)
            .open(tbf_path.clone())
            .unwrap();

        // Adding padding to the end of cortex-m apps. Check for a cortex-m app
        // by inspecting the "machine" value in the elf header. 0x28 is ARM (see
        // https://en.wikipedia.org/wiki/Executable_and_Linkable_Format#File_header
        // for a list).
        //
        // RISC-V apps do not need to be sized to power of two.
        let add_trailing_padding = elffile.ehdr.machine.0 == 0x28;

        // Do the conversion to a tock binary.
        if opt.verbose {
            println!("Creating {:?}", tbf_path);
        }
        // First write the TBF into a vector, to allow each read access
        // for generating credentials; once it's written to the vector, flush
        // it to a file.
        let mut output_vector = Vec::<u8>::new();
        convert::elf_to_tbf(
            &elffile,
<<<<<<< HEAD
            &mut fsfile,
            &mut outfile,
=======
            &mut output_vector,
>>>>>>> e77b6a20
            opt.package_name.clone(),
            opt.verbose,
            opt.stack_size,
            opt.app_heap_size,
            opt.kernel_heap_size,
            opt.protected_region_size,
            opt.permissions.to_vec(),
            (opt.write_id, opt.read_ids.clone(), opt.access_ids.clone()),
            minimum_tock_kernel_version,
            add_trailing_padding,
            opt.disabled,
            opt.minimum_footer_size,
            opt.app_version,
            opt.sha256_enable,
            opt.sha384_enable,
            opt.sha512_enable,
            opt.rsa4096_private_key.clone(),
            opt.rsa4096_public_key.clone(),
        )
        .unwrap();
        if opt.verbose {
            println!("");
        }

        match outfile.write_all(output_vector.as_ref()) {
            Err(e) => {
                println!("Failed to write TBF: {:?}", e);
                return;
            }
            _ => {}
        }

        // Add the file to the TAB tar file.
        outfile.seek(io::SeekFrom::Start(0)).unwrap();
        tab.append_file(tab_tbf_name, &mut outfile).unwrap();
    }
}<|MERGE_RESOLUTION|>--- conflicted
+++ resolved
@@ -137,12 +137,7 @@
         let mut output_vector = Vec::<u8>::new();
         convert::elf_to_tbf(
             &elffile,
-<<<<<<< HEAD
-            &mut fsfile,
-            &mut outfile,
-=======
             &mut output_vector,
->>>>>>> e77b6a20
             opt.package_name.clone(),
             opt.verbose,
             opt.stack_size,
