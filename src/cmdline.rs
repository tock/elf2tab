//! Command line parser setup for elf2tab.

use std::error::Error;
use std::ffi::OsStr;
use std::path::PathBuf;
use structopt::StructOpt;

fn usage() -> &'static str {
    "elf2tab [FLAGS] [OPTIONS] ELF[,ARCHITECTURE]...
Converts Tock userspace programs from .elf files to Tock Application Bundles."
}

fn parse_perms<T, U>(s: &str) -> Result<(T, U), Box<dyn Error>>
where
    T: std::str::FromStr,
    T::Err: Error + 'static,
    U: std::str::FromStr,
    U::Err: Error + 'static,
{
    let pos = s
        .find(',')
        .ok_or_else(|| format!("invalid number,option: no `,` found in `{}`", s))?;
    Ok((s[..pos].parse()?, s[pos + 1..].parse()?))
}

/// Helper struct for keeping track of the ELF files to convert and an optional
/// architecture string.
#[derive(Debug)]
pub struct ElfFile {
    /// Caller must provide a path to the ELF.
    pub path: PathBuf,
    /// Callers may optionally include the target architecture for that ELF.
    /// Otherwise the architecture will be inferred from the name of the ELF
    /// file.
    pub architecture: Option<String>,
}

impl From<&OsStr> for ElfFile {
    fn from(value: &OsStr) -> Self {
        let mut elf_file = ElfFile {
            path: value.into(),
            architecture: None,
        };
        if let Some(s) = value.to_str() {
            if let Some(index) = s.rfind(',') {
                elf_file.path = PathBuf::from(&s[0..index]);
                elf_file.architecture = Some(String::from(&s[index + 1..]));
            }
        }
        elf_file
    }
}

#[derive(StructOpt, Debug)]
#[structopt(
    about = "Convert Tock userland apps from .elf files to Tock Application Bundles (TABs or .tab files).",
    usage = usage(),
    global_setting(structopt::clap::AppSettings::ColoredHelp)
)]
pub struct Opt {
    #[structopt(short = "v", long = "verbose", help = "Be verbose")]
    pub verbose: bool,

    #[structopt(long = "deterministic", help = "Produce a deterministic TAB file")]
    pub deterministic: bool,

    #[structopt(long = "disable", help = "Mark the app as disabled in the TBF flags")]
    pub disabled: bool,

    #[structopt(
        long = "app-version",
        help = "Set the version number",
        default_value = "0"
    )]
    pub app_version: u32,

    #[structopt(
        long = "minimum-ram-size",
        name = "min-ram-size",
        help = "in bytes",
        conflicts_with = "stack-size",
        conflicts_with = "heap-size",
        conflicts_with = "kernel-heap-size"
    )]
    pub minimum_stack_size: Option<u32>,

    #[structopt(
        long = "output-file",
        short = "o",
        name = "filename",
        default_value = "TockApp.tab",
        parse(from_os_str),
        help = "output file name"
    )]
    pub output: PathBuf,

    #[structopt(
        long = "package-name",
        short = "n",
        name = "pkg-name",
        help = "package name"
    )]
    pub package_name: Option<String>,

    #[structopt(long = "stack", name = "stack-size", help = "in bytes")]
    pub stack_size: Option<u32>,

    #[structopt(
        long = "app-heap",
        name = "heap-size",
        default_value = "1024",
        help = "in bytes"
    )]
    pub app_heap_size: u32,

    #[structopt(
        long = "kernel-heap",
        name = "kernel-heap-size",
        default_value = "1024",
        help = "in bytes"
    )]
    pub kernel_heap_size: u32,

    #[structopt(
        name = "elf[,architecture]",
        help = "application file(s) to package",
        parse(from_os_str),
        required = true
    )]
    pub input: Vec<ElfFile>,

    #[structopt(
        long = "protected-region-size",
        name = "protected-region-size",
        help = "Size of the protected region (including headers)"
    )]
    pub protected_region_size: Option<u32>,

    #[structopt(
        long = "permissions",
        name = "permissions",
        help = "A list of driver numbers and allowed commands",
        parse(try_from_str = parse_perms),
    )]
    pub permissions: Vec<(u32, u32)>,

    #[structopt(
        long = "write_id",
        name = "write_id",
        help = "A storage ID used for writing data"
    )]
    pub write_id: Option<u32>,

    #[structopt(
        long = "read_ids",
        name = "read_ids",
        help = "Storage IDs that this app is allowed to read"
    )]
    pub read_ids: Option<Vec<u32>>,

    #[structopt(
        long = "access_ids",
        name = "access_ids",
        help = "Storage IDs that this app is allowed to write"
    )]
    pub access_ids: Option<Vec<u32>>,

    #[structopt(
        long = "kernel-major",
        name = "kernel-major-version",
        help = "The kernel version that the app requires"
    )]
    pub kernel_major: Option<u16>,

    #[structopt(
        long = "kernel-minor",
        name = "kernel-minor-version",
        requires = "kernel-major-version",
        help = "The minimum kernel minor version that the app requires"
    )]
    pub kernel_minor: Option<u16>,

    #[structopt(
<<<<<<< HEAD
        long = "minimum-footer-size",
        name = "min-footer-size",
        help = "Minimum number of bytes to reserve space for in the footer",
        default_value = "0"
    )]
    pub minimum_footer_size: u32,

    #[structopt(
        long = "sha256",
        name = "sha256-add",
        help = "Add a SHA256 hash credential to each TAB"
    )]
    pub sha256_enable: bool,

    #[structopt(
        long = "sha384",
        name = "sha384-add",
        help = "Add a SHA384 hash credential to each TAB"
    )]
    pub sha384_enable: bool,

    #[structopt(
        long = "sha512",
        name = "sha512-add",
        help = "Add a SHA512 hash credential to each TAB"
    )]
    pub sha512_enable: bool,

    #[structopt(
        long = "rsa4096-private",
        name = "rsa4096-private-key",
        help = "Add an 4096-bit RSA signature credential using this private key"
    )]
    pub rsa4096_private_key: Option<PathBuf>,

    #[structopt(
        long = "rsa4096-public",
        name = "rsa4096-public-key",
        help = "Add an 4096-bit RSA signature credential containing this public key"
    )]
    pub rsa4096_public_key: Option<PathBuf>,
=======
        long = "supported-boards",
        name = "supported-boards",
        help = "comma separated list of boards this app is compatible with"
    )]
    pub supported_boards: Option<String>,
>>>>>>> 8b1ff47f
}

mod test {

    #[cfg(test)]
    use super::Opt;
    #[cfg(test)]
    use structopt::StructOpt;

    #[test]
    // elf2tab [FLAGS] [--package-name=<pkg-name>] [--output-file=[<filename>]] <elf[,architecture]>...
    fn simple_invocations_succeed() {
        {
            let args = vec!["elf2tab", "app.elf"];
            let result = Opt::from_iter_safe(args.iter());
            assert!(result.is_ok());
        }
        {
            let args = vec!["elf2tab", "--package-name", "my-pkg", "app.elf"];
            let result = Opt::from_iter_safe(args.iter());
            assert!(result.is_ok());
        }
        {
            let args = vec!["elf2tab", "--output-file", "out.tab", "app.elf"];
            let result = Opt::from_iter_safe(args.iter());
            assert!(result.is_ok());
        }
        {
            let args = vec!["elf2tab", "--package-name", "my-pkg", "app.elf"];
            let result = Opt::from_iter_safe(args.iter());
            assert!(result.is_ok());
        }
        {
            let args = vec![
                "elf2tab",
                "--output-file",
                "out.tab",
                "--package-name",
                "pkg-name",
                "app.elf",
            ];
            let result = Opt::from_iter_safe(args.iter());
            println!("{:?}", result);
            assert!(result.is_ok());
        }
    }

    #[test]
    // elf2tab [FLAGS] [--package-name=<pkg-name>] [--output-file=[<filename>]] <elf[,architecture]>...
    fn simple_invocations_fail() {
        {
            let args = vec!["elf2tab", "app.elf", "--package-name"];
            let result = Opt::from_iter_safe(args.iter());
            assert!(result.is_err());
        }
    }

    #[test]
    // elf2tab [FLAGS] [--package-name=<pkg-name>] [--output-file=[<filename>]] [--minimum-stack-size=<min-stack-size>] <elf>...
    fn advanced_invocations_succeed() {
        {
            let args = vec![
                "elf2tab",
                "--package-name",
                "my-pkg",
                "--minimum-ram-size",
                "10",
                "app.elf",
            ];
            let result = Opt::from_iter_safe(args.iter());
            assert!(result.is_ok());
        }
    }

    #[test]
    // elf2tab [FLAGS] [--package-name=<pkg-name>] [--output-file=[<filename>]] [--minimum-stack-size=<min-stack-size>] <elf[,architecture]>...
    fn advanced_invocations_fail() {
        {
            let args = vec![
                "elf2tab",
                "--package-name",
                "my-pkg",
                "--minimum-ram-size",
                "app.elf",
            ];
            let result = Opt::from_iter_safe(args.iter());
            assert!(result.is_err());
        }
        {
            let args = vec![
                "elf2tab",
                "--package-name",
                "my-pkg",
                "--minimum-ram-size",
                "10",
                "--app-heap",
                "10",
                "app.elf",
            ];
            let result = Opt::from_iter_safe(args.iter());
            assert!(result.is_err());
        }
        {
            let args = vec![
                "elf2tab",
                "--package-name",
                "my-pkg",
                "--minimum-ram-size",
                "10",
                "--stack",
                "10",
                "app.elf",
            ];
            let result = Opt::from_iter_safe(args.iter());
            assert!(result.is_err());
        }
        {
            let args = vec![
                "elf2tab",
                "--package-name",
                "my-pkg",
                "--minimum-ram-size",
                "10",
                "--kernel-heap",
                "10",
                "app.elf",
            ];
            let result = Opt::from_iter_safe(args.iter());
            assert!(result.is_err());
        }
    }

    #[test]
    // elf2tab [FLAGS] [--package-name=<pkg-name>] [--output-file=[<filename>]] [--app-heap[=<heap-size>]]
    //                [--kernel-heap[=<kernel-heap-size>]] [--stack[=<stack-size>]] <elf[,architecture]>..."
    fn expert_invocations_succeed() {
        {
            let args = vec![
                "elf2tab",
                "--package-name",
                "my-pkg",
                "--kernel-heap",
                "10",
                "app.elf",
            ];
            let result = Opt::from_iter_safe(args.iter());
            assert!(result.is_ok());
        }
        {
            let args = vec![
                "elf2tab",
                "--package-name",
                "my-pkg",
                "--app-heap",
                "10",
                "app.elf",
            ];
            let result = Opt::from_iter_safe(args.iter());
            assert!(result.is_ok());
        }
        {
            let args = vec![
                "elf2tab",
                "--package-name",
                "my-pkg",
                "--stack",
                "10",
                "app.elf",
            ];
            let result = Opt::from_iter_safe(args.iter());
            assert!(result.is_ok());
        }
        {
            let args = vec![
                "elf2tab",
                "--package-name",
                "my-pkg",
                "--stack",
                "10",
                "--app-heap",
                "10",
                "--kernel-heap",
                "10",
                "app.elf",
            ];
            let result = Opt::from_iter_safe(args.iter());
            assert!(result.is_ok());
        }
    }

    #[test]
    // elf2tab [FLAGS] [--package-name=<pkg-name>] [--output-file=[<filename>]] [--app-heap[=<heap-size>]]
    //                [--kernel-heap[=<kernel-heap-size>]] [--stack[=<stack-size>]] <elf[,architecture]>..."
    fn expert_invocations_fail() {
        {
            let args = vec![
                "elf2tab",
                "--package-name",
                "my-pkg",
                "--kernel-heap",
                "10",
                "--minimum-ram-size",
                "10",
                "app.elf",
            ];
            let result = Opt::from_iter_safe(args.iter());
            assert!(result.is_err());
        }
        {
            let args = vec![
                "elf2tab",
                "--package-name",
                "my-pkg",
                "--app-heap",
                "10",
                "--minimum-ram-size",
                "10",
                "app.elf",
            ];
            let result = Opt::from_iter_safe(args.iter());
            assert!(result.is_err());
        }
        {
            let args = vec![
                "elf2tab",
                "--package-name",
                "my-pkg",
                "--stack",
                "10",
                "--minimum-ram-size",
                "10",
                "app.elf",
            ];
            let result = Opt::from_iter_safe(args.iter());
            assert!(result.is_err());
        }
    }

    #[test]
    // elf2tab [FLAGS] [--write_id=<write_id>] [--read_ids=<read_ids>] [--access_ids=<access_ids>]
    //                <elf[,architecture]>..."
    fn storage_ids() {
        {
            let args = vec![
                "elf2tab",
                "--write_id",
                "1234567",
                "--read_ids",
                "1 2",
                "--access_ids",
                "2 3",
                "app.elf",
            ];
            let result = Opt::from_iter_safe(args.iter());
            assert!(result.is_err());
        }
    }
}<|MERGE_RESOLUTION|>--- conflicted
+++ resolved
@@ -181,7 +181,13 @@
     pub kernel_minor: Option<u16>,
 
     #[structopt(
-<<<<<<< HEAD
+        long = "supported-boards",
+        name = "supported-boards",
+        help = "comma separated list of boards this app is compatible with"
+    )]
+    pub supported_boards: Option<String>,
+
+    #[structopt(
         long = "minimum-footer-size",
         name = "min-footer-size",
         help = "Minimum number of bytes to reserve space for in the footer",
@@ -223,13 +229,6 @@
         help = "Add an 4096-bit RSA signature credential containing this public key"
     )]
     pub rsa4096_public_key: Option<PathBuf>,
-=======
-        long = "supported-boards",
-        name = "supported-boards",
-        help = "comma separated list of boards this app is compatible with"
-    )]
-    pub supported_boards: Option<String>,
->>>>>>> 8b1ff47f
 }
 
 mod test {
