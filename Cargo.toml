--- conflicted
+++ resolved
@@ -14,19 +14,9 @@
 path = "src/main.rs"
 
 [dependencies]
-<<<<<<< HEAD
-chrono = { version = "0.4.2", default-features = false, features = ["clock", "std"] }
-clap = { version = "4.0.7", features = ["derive", "color", "wrap_help"] }
-tar = "0.4.36"
-elf = "0.7.1"
-sha2 = "0.10.2"
-ring = "0.16.20"
-=======
 chrono = { version = "0.4.26", default-features = false, features = ["clock", "std"] }
 clap = { version = "4.3.17", features = ["derive", "color", "wrap_help"] }
 tar = "0.4.39"
 elf = "0.7.2"
 sha2 = "0.10.7"
-ring = "0.16.20"
-rsa-der = "0.3.0"
->>>>>>> 6a7709ad
+ring = "0.16.20"